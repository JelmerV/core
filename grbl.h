/*
  grbl.h - main Grbl include file for compile time configuration

  Part of grblHAL

  Copyright (c) 2017-2024 Terje Io
  Copyright (c) 2015-2016 Sungeun K. Jeon for Gnea Research LLC

  Grbl is free software: you can redistribute it and/or modify
  it under the terms of the GNU General Public License as published by
  the Free Software Foundation, either version 3 of the License, or
  (at your option) any later version.

  Grbl is distributed in the hope that it will be useful,
  but WITHOUT ANY WARRANTY; without even the implied warranty of
  MERCHANTABILITY or FITNESS FOR A PARTICULAR PURPOSE.  See the
  GNU General Public License for more details.

  You should have received a copy of the GNU General Public License
  along with Grbl.  If not, see <http://www.gnu.org/licenses/>.
*/

#ifndef _GRBL_H_
#define _GRBL_H_

#ifdef __SAM3X8E__
#define _WIRING_CONSTANTS_ // for shutting up compiler warnings due to bad framework code for Arduino Due
#endif

#include <stdint.h>
#include <stdbool.h>

#ifdef ARDUINO
#include <Arduino.h>
#endif

#include "config.h"

// Grbl versioning system
#if COMPATIBILITY_LEVEL == 0
#define GRBL_VERSION "1.1f"
#else
#define GRBL_VERSION "1.1f"
#endif
<<<<<<< HEAD
#define GRBL_BUILD 20230905
=======
#define GRBL_BUILD 20240204
>>>>>>> e5d088ed

#define GRBL_URL "https://github.com/grblHAL"

// The following symbols are set here if not already set by the compiler or in config.h
// Do NOT change here!

#ifdef GRBL_ESP32
#include "esp_attr.h"
#define ISR_CODE IRAM_ATTR
#else
// #define ISR_CODE __attribute__((long_call, section(".data")))
// Used to decorate code run in interrupt context.
// Do not remove or change unless you know what you are doing.
#define ISR_CODE //!< Used by some drivers to force a function to always stay in RAM to improve performance.
#endif

#ifdef RP2040
#include "pico.h"
#define ISR_FUNC(fn) __not_in_flash_func(fn)
#else
#define ISR_FUNC(fn) fn
#endif

#ifndef PROGMEM
#define PROGMEM
#endif

#if (COREXY || WALL_PLOTTER || DELTA_ROBOT || POLAR_ROBOT || SCARA || MASLOW_ROUTER) && !defined(KINEMATICS_API)
#define KINEMATICS_API
#endif

// The following symbols are default values that are unlikely to be changed
// Do not change unless you know what you are doing!

// Define realtime command special characters. These characters are 'picked-off' directly from the
// serial read data stream and are not passed to the grbl line execution parser. Select characters
// that do not and must not exist in the streamed g-code program. ASCII control characters may be
// used, if they are available per user setup. Also, extended ASCII codes (>127), which are never in
// g-code programs, maybe selected for interface programs.
// NOTE: If changed, manually update help message in report.c.

#define CMD_EXIT 0x03 // ctrl-C (ETX)
#define CMD_REBOOT 0x14 // ctrl-T (DC4) - only acted upon if preceded by 0x1B (ESC)
#define CMD_RESET 0x18 // ctrl-X (CAN)
#define CMD_STOP 0x19 // ctrl-Y (EM)
#define CMD_STATUS_REPORT_LEGACY '?'
#define CMD_CYCLE_START_LEGACY '~'
#define CMD_FEED_HOLD_LEGACY '!'
#define CMD_PROGRAM_DEMARCATION '%'

// NOTE: All override realtime commands must be in the extended ASCII character set, starting
// at character value 128 (0x80) and up to 255 (0xFF). If the normal set of realtime commands,
// such as status reports, feed hold, reset, and cycle start, are moved to the extended set
// space, protocol.c's protocol_process_realtime() will need to be modified to accommodate the change.
#define CMD_STATUS_REPORT 0x80 // TODO: use 0x05 ctrl-E ENQ instead?
#define CMD_CYCLE_START 0x81   // TODO: use 0x06 ctrl-F ACK instead? or SYN/DC2/DC3?
#define CMD_FEED_HOLD 0x82     // TODO: use 0x15 ctrl-U NAK instead?
#define CMD_GCODE_REPORT 0x83
#define CMD_SAFETY_DOOR 0x84
#define CMD_JOG_CANCEL  0x85
//#define CMD_DEBUG_REPORT 0x86 // Only when DEBUG enabled, sends debug report in '{}' braces.
#define CMD_STATUS_REPORT_ALL 0x87
#define CMD_OPTIONAL_STOP_TOGGLE 0x88
#define CMD_SINGLE_BLOCK_TOGGLE 0x89
#define CMD_OVERRIDE_FAN0_TOGGLE 0x8A       // Toggle Fan 0 on/off, not implemented by the core.
#define CMD_MPG_MODE_TOGGLE 0x8B            // Toggle MPG mode on/off, not implemented by the core.
#define CMD_AUTO_REPORTING_TOGGLE 0x8C      // Toggle auto real time reporting if configured.
#define CMD_OVERRIDE_FEED_RESET 0x90        // Restores feed override value to 100%.
#define CMD_OVERRIDE_FEED_COARSE_PLUS 0x91
#define CMD_OVERRIDE_FEED_COARSE_MINUS 0x92
#define CMD_OVERRIDE_FEED_FINE_PLUS 0x93
#define CMD_OVERRIDE_FEED_FINE_MINUS 0x94
#define CMD_OVERRIDE_RAPID_RESET 0x95       // Restores rapid override value to 100%.
#define CMD_OVERRIDE_RAPID_MEDIUM 0x96
#define CMD_OVERRIDE_RAPID_LOW 0x97
// #define CMD_OVERRIDE_RAPID_EXTRA_LOW 0x98 // *NOT SUPPORTED*
#define CMD_OVERRIDE_SPINDLE_RESET 0x99     // Restores spindle override value to 100%.
#define CMD_OVERRIDE_SPINDLE_COARSE_PLUS 0x9A
#define CMD_OVERRIDE_SPINDLE_COARSE_MINUS 0x9B
#define CMD_OVERRIDE_SPINDLE_FINE_PLUS 0x9C
#define CMD_OVERRIDE_SPINDLE_FINE_MINUS 0x9D
#define CMD_OVERRIDE_SPINDLE_STOP 0x9E
#define CMD_OVERRIDE_COOLANT_FLOOD_TOGGLE 0xA0
#define CMD_OVERRIDE_COOLANT_MIST_TOGGLE 0xA1
#define CMD_PID_REPORT 0xA2
#define CMD_TOOL_ACK 0xA3
#define CMD_PROBE_CONNECTED_TOGGLE 0xA4

// System motion line numbers must be zero.
#define JOG_LINE_NUMBER 0

// Number of blocks Grbl executes upon startup. These blocks are stored in non-volatile storage, where the size
// and addresses are defined in settings.h. With the current settings, up to 2 startup blocks may
// be stored and executed in order. These startup blocks would typically be used to set the g-code
// parser state depending on user preferences.
#define N_STARTUP_LINE 2 // Integer (1-2)

// Number of decimal places (scale) output by Grbl for certain value types. These settings
// are determined by realistic and commonly observed values in CNC machines. For example, position
// values cannot be less than 0.001mm or 0.0001in, because machines can not be physically more
// precise this. So, there is likely no need to change these, but you can if you need to here.
// NOTE: Must be an integer value from 0 to ~4. More than 4 may exhibit round-off errors.
#define N_DECIMAL_COORDVALUE_INCH 4 // Coordinate or position value in inches
#define N_DECIMAL_COORDVALUE_MM   3 // Coordinate or position value in mm
#define N_DECIMAL_RATEVALUE_INCH  1 // Rate or velocity value in in/min
#define N_DECIMAL_RATEVALUE_MM    0 // Rate or velocity value in mm/min
#define N_DECIMAL_SETTINGVALUE    3 // Floating point setting values
#define N_DECIMAL_RPMVALUE        0 // RPM value in rotations per min
#define N_DECIMAL_PIDVALUE        3 // PID value

// ---------------------------------------------------------------------------------------
// ADVANCED CONFIGURATION OPTIONS:

// Enables code for debugging purposes. Not for general use and always in constant flux.
// #define DEBUG // Uncomment to enable. Default disabled.

// Configure rapid, feed, and spindle override settings. These values define the max and min
// allowable override values and the coarse and fine increments per command received. Please
// note the allowable values in the descriptions following each define.
#define DEFAULT_FEED_OVERRIDE           100 // 100%. Don't change this value.
#ifndef MAX_FEED_RATE_OVERRIDE
#define MAX_FEED_RATE_OVERRIDE          200 // Percent of programmed feed rate (100-65535). Usually 120% or 200%
#endif
#ifndef MIN_FEED_RATE_OVERRIDE
#define MIN_FEED_RATE_OVERRIDE           10 // Percent of programmed feed rate (1-100). Usually 50% or 1%
#endif
#define FEED_OVERRIDE_COARSE_INCREMENT   10 // (1-99). Usually 10%.
#define FEED_OVERRIDE_FINE_INCREMENT      1 // (1-99). Usually 1%.

#define DEFAULT_RAPID_OVERRIDE  100 // 100%. Don't change this value.
#define RAPID_OVERRIDE_MEDIUM    50 // Percent of rapid (1-99). Usually 50%.
#define RAPID_OVERRIDE_LOW       25 // Percent of rapid (1-99). Usually 25%.
// #define RAPID_OVERRIDE_EXTRA_LOW 5 // *NOT SUPPORTED* Percent of rapid (1-99). Usually 5%.

#define DEFAULT_SPINDLE_RPM_OVERRIDE      100 // 100%. Don't change this value.
#ifndef MAX_SPINDLE_RPM_OVERRIDE
#define MAX_SPINDLE_RPM_OVERRIDE          200 // Percent of programmed spindle speed (100-65535). Usually 200%.
#endif
#ifndef MIN_SPINDLE_RPM_OVERRIDE
#define MIN_SPINDLE_RPM_OVERRIDE           10 // Percent of programmed spindle speed (1-100). Usually 10%.
#endif
#define SPINDLE_OVERRIDE_COARSE_INCREMENT  10 // (1-99). Usually 10%.
#define SPINDLE_OVERRIDE_FINE_INCREMENT     1 // (1-99). Usually 1%.

// Adaptive Multi-Axis Step Smoothing (AMASS) is an advanced feature that does what its name implies,
// smoothing the stepping of multi-axis motions. This feature smooths motion particularly at low step
// frequencies below 10kHz, where the aliasing between axes of multi-axis motions can cause audible
// noise and shake your machine. At even lower step frequencies, AMASS adapts and provides even better
// step smoothing. See stepper.c for more details on the AMASS system works.
#define ADAPTIVE_MULTI_AXIS_STEP_SMOOTHING  // Default enabled. Comment to disable.

// Define Adaptive Multi-Axis Step-Smoothing(AMASS) levels and cutoff frequencies. The highest level
// frequency bin starts at 0Hz and ends at its cutoff frequency. The next lower level frequency bin
// starts at the next higher cutoff frequency, and so on. The cutoff frequencies for each level must
// be considered carefully against how much it over-drives the stepper ISR, the accuracy of the 16-bit
// timer, and the CPU overhead. Level 0 (no AMASS, normal operation) frequency bin starts at the
// Level 1 cutoff frequency and up to as fast as the CPU allows (over 30kHz in limited testing).
// NOTE: AMASS cutoff frequency multiplied by ISR overdrive factor must not exceed maximum step frequency.
// NOTE: Current settings are set to overdrive the ISR to no more than 16kHz, balancing CPU overhead
// and timer accuracy.  Do not alter these settings unless you know what you are doing.
#ifdef ADAPTIVE_MULTI_AXIS_STEP_SMOOTHING
  #ifndef MAX_AMASS_LEVEL
    #define MAX_AMASS_LEVEL 3
  #endif
  #if MAX_AMASS_LEVEL <= 0
    error "AMASS must have 1 or more levels to operate correctly."
  #endif
#endif

// Sets which axis the tool length offset is applied. Assumes the spindle is always parallel with
// the selected axis with the tool oriented toward the negative direction. In other words, a positive
// tool length offset value is subtracted from the current location.
#if COMPATIBILITY_LEVEL > 2 && TOOL_LENGTH_OFFSET_AXIS == -1
#undef TOOL_LENGTH_OFFSET_AXIS
#define TOOL_LENGTH_OFFSET_AXIS Z_AXIS // Default z-axis. Valid values are X_AXIS, Y_AXIS, or Z_AXIS.
#endif

// Max length of gcode lines (blocks) stored in non-volatile storage
#if N_AXIS == 6 && COMPATIBILITY_LEVEL <= 1
#define MAX_STORED_LINE_LENGTH 60 // do not change!
#else
#define MAX_STORED_LINE_LENGTH 70 // do not set > 70 unless less than 5 axes are enabled or COMPATIBILITY_LEVEL > 1
#endif

#if N_SPINDLE > 4
#define N_SPINDLE_SELECTABLE 4 // Max 4. for now!
#else
#define N_SPINDLE_SELECTABLE N_SPINDLE
#endif

typedef uint_fast16_t override_t;

#endif<|MERGE_RESOLUTION|>--- conflicted
+++ resolved
@@ -42,11 +42,7 @@
 #else
 #define GRBL_VERSION "1.1f"
 #endif
-<<<<<<< HEAD
-#define GRBL_BUILD 20230905
-=======
 #define GRBL_BUILD 20240204
->>>>>>> e5d088ed
 
 #define GRBL_URL "https://github.com/grblHAL"
 
