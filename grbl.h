/*
  grbl.h - main Grbl include file for compile time configuration

  Part of grblHAL

  Copyright (c) 2017-2023 Terje Io
  Copyright (c) 2015-2016 Sungeun K. Jeon for Gnea Research LLC

  Grbl is free software: you can redistribute it and/or modify
  it under the terms of the GNU General Public License as published by
  the Free Software Foundation, either version 3 of the License, or
  (at your option) any later version.

  Grbl is distributed in the hope that it will be useful,
  but WITHOUT ANY WARRANTY; without even the implied warranty of
  MERCHANTABILITY or FITNESS FOR A PARTICULAR PURPOSE.  See the
  GNU General Public License for more details.

  You should have received a copy of the GNU General Public License
  along with Grbl.  If not, see <http://www.gnu.org/licenses/>.
*/

#ifndef _GRBL_H_
#define _GRBL_H_

#ifdef __SAM3X8E__
#define _WIRING_CONSTANTS_ // for shutting up compiler warnings due to bad framework code for Arduino Due
#endif

#include <stdint.h>
#include <stdbool.h>

#ifdef ARDUINO
#include <Arduino.h>
#endif

#include "config.h"

// Grbl versioning system
#if COMPATIBILITY_LEVEL == 0
#define GRBL_VERSION "1.1f"
#else
#define GRBL_VERSION "1.1f"
#endif
#define GRBL_BUILD 20230825

#define GRBL_URL "https://github.com/grblHAL"

// The following symbols are set here if not already set by the compiler or in config.h
// Do NOT change here!

#ifdef GRBL_ESP32
#include "esp_attr.h"
#define ISR_CODE IRAM_ATTR
#else
// #define ISR_CODE __attribute__((long_call, section(".data")))
// Used to decorate code run in interrupt context.
// Do not remove or change unless you know what you are doing.
#define ISR_CODE //!< Used by some drivers to force a function to always stay in RAM to improve performance.
#endif

#ifdef RP2040
#include "pico.h"
#define ISR_FUNC(fn) __not_in_flash_func(fn)
#else
#define ISR_FUNC(fn) fn
#endif

#ifndef PROGMEM
#define PROGMEM
#endif

<<<<<<< HEAD
#if (COREXY || WALL_PLOTTER || MASLOW_ROUTER || SCARA) && !defined(KINEMATICS_API)
=======
#if (COREXY || WALL_PLOTTER || DELTA_ROBOT || POLAR_ROBOT || MASLOW_ROUTER) && !defined(KINEMATICS_API)
>>>>>>> 1d7872fc
#define KINEMATICS_API
#endif

// The following symbols are default values that are unlikely to be changed
// Do not change unless you know what you are doing!

// Define realtime command special characters. These characters are 'picked-off' directly from the
// serial read data stream and are not passed to the grbl line execution parser. Select characters
// that do not and must not exist in the streamed g-code program. ASCII control characters may be
// used, if they are available per user setup. Also, extended ASCII codes (>127), which are never in
// g-code programs, maybe selected for interface programs.
// NOTE: If changed, manually update help message in report.c.

#define CMD_EXIT 0x03 // ctrl-C (ETX)
#define CMD_REBOOT 0x14 // ctrl-T (DC4) - only acted upon if preceded by 0x1B (ESC)
#define CMD_RESET 0x18 // ctrl-X (CAN)
#define CMD_STOP 0x19 // ctrl-Y (EM)
#define CMD_STATUS_REPORT_LEGACY '?'
#define CMD_CYCLE_START_LEGACY '~'
#define CMD_FEED_HOLD_LEGACY '!'
#define CMD_PROGRAM_DEMARCATION '%'

// NOTE: All override realtime commands must be in the extended ASCII character set, starting
// at character value 128 (0x80) and up to 255 (0xFF). If the normal set of realtime commands,
// such as status reports, feed hold, reset, and cycle start, are moved to the extended set
// space, protocol.c's protocol_process_realtime() will need to be modified to accommodate the change.
#define CMD_STATUS_REPORT 0x80 // TODO: use 0x05 ctrl-E ENQ instead?
#define CMD_CYCLE_START 0x81   // TODO: use 0x06 ctrl-F ACK instead? or SYN/DC2/DC3?
#define CMD_FEED_HOLD 0x82     // TODO: use 0x15 ctrl-U NAK instead?
#define CMD_GCODE_REPORT 0x83
#define CMD_SAFETY_DOOR 0x84
#define CMD_JOG_CANCEL  0x85
//#define CMD_DEBUG_REPORT 0x86 // Only when DEBUG enabled, sends debug report in '{}' braces.
#define CMD_STATUS_REPORT_ALL 0x87
#define CMD_OPTIONAL_STOP_TOGGLE 0x88
#define CMD_SINGLE_BLOCK_TOGGLE 0x89
#define CMD_OVERRIDE_FAN0_TOGGLE 0x8A       // Toggle Fan 0 on/off, not implemented by the core.
#define CMD_MPG_MODE_TOGGLE 0x8B            // Toggle MPG mode on/off, not implemented by the core.
#define CMD_AUTO_REPORTING_TOGGLE 0x8C      // Toggle auto real time reporting if configured.
#define CMD_OVERRIDE_FEED_RESET 0x90        // Restores feed override value to 100%.
#define CMD_OVERRIDE_FEED_COARSE_PLUS 0x91
#define CMD_OVERRIDE_FEED_COARSE_MINUS 0x92
#define CMD_OVERRIDE_FEED_FINE_PLUS 0x93
#define CMD_OVERRIDE_FEED_FINE_MINUS 0x94
#define CMD_OVERRIDE_RAPID_RESET 0x95       // Restores rapid override value to 100%.
#define CMD_OVERRIDE_RAPID_MEDIUM 0x96
#define CMD_OVERRIDE_RAPID_LOW 0x97
// #define CMD_OVERRIDE_RAPID_EXTRA_LOW 0x98 // *NOT SUPPORTED*
#define CMD_OVERRIDE_SPINDLE_RESET 0x99     // Restores spindle override value to 100%.
#define CMD_OVERRIDE_SPINDLE_COARSE_PLUS 0x9A
#define CMD_OVERRIDE_SPINDLE_COARSE_MINUS 0x9B
#define CMD_OVERRIDE_SPINDLE_FINE_PLUS 0x9C
#define CMD_OVERRIDE_SPINDLE_FINE_MINUS 0x9D
#define CMD_OVERRIDE_SPINDLE_STOP 0x9E
#define CMD_OVERRIDE_COOLANT_FLOOD_TOGGLE 0xA0
#define CMD_OVERRIDE_COOLANT_MIST_TOGGLE 0xA1
#define CMD_PID_REPORT 0xA2
#define CMD_TOOL_ACK 0xA3
#define CMD_PROBE_CONNECTED_TOGGLE 0xA4

// System motion line numbers must be zero.
#define JOG_LINE_NUMBER 0

// Number of blocks Grbl executes upon startup. These blocks are stored in non-volatile storage, where the size
// and addresses are defined in settings.h. With the current settings, up to 2 startup blocks may
// be stored and executed in order. These startup blocks would typically be used to set the g-code
// parser state depending on user preferences.
#define N_STARTUP_LINE 2 // Integer (1-2)

// Number of decimal places (scale) output by Grbl for certain value types. These settings
// are determined by realistic and commonly observed values in CNC machines. For example, position
// values cannot be less than 0.001mm or 0.0001in, because machines can not be physically more
// precise this. So, there is likely no need to change these, but you can if you need to here.
// NOTE: Must be an integer value from 0 to ~4. More than 4 may exhibit round-off errors.
#define N_DECIMAL_COORDVALUE_INCH 4 // Coordinate or position value in inches
#define N_DECIMAL_COORDVALUE_MM   3 // Coordinate or position value in mm
#define N_DECIMAL_RATEVALUE_INCH  1 // Rate or velocity value in in/min
#define N_DECIMAL_RATEVALUE_MM    0 // Rate or velocity value in mm/min
#define N_DECIMAL_SETTINGVALUE    3 // Floating point setting values
#define N_DECIMAL_RPMVALUE        0 // RPM value in rotations per min
#define N_DECIMAL_PIDVALUE        3 // PID value

// ---------------------------------------------------------------------------------------
// ADVANCED CONFIGURATION OPTIONS:

// Enables code for debugging purposes. Not for general use and always in constant flux.
// #define DEBUG // Uncomment to enable. Default disabled.

// Configure rapid, feed, and spindle override settings. These values define the max and min
// allowable override values and the coarse and fine increments per command received. Please
// note the allowable values in the descriptions following each define.
#define DEFAULT_FEED_OVERRIDE           100 // 100%. Don't change this value.
#ifndef MAX_FEED_RATE_OVERRIDE
#define MAX_FEED_RATE_OVERRIDE          200 // Percent of programmed feed rate (100-65535). Usually 120% or 200%
#endif
#ifndef MIN_FEED_RATE_OVERRIDE
#define MIN_FEED_RATE_OVERRIDE           10 // Percent of programmed feed rate (1-100). Usually 50% or 1%
#endif
#define FEED_OVERRIDE_COARSE_INCREMENT   10 // (1-99). Usually 10%.
#define FEED_OVERRIDE_FINE_INCREMENT      1 // (1-99). Usually 1%.

#define DEFAULT_RAPID_OVERRIDE  100 // 100%. Don't change this value.
#define RAPID_OVERRIDE_MEDIUM    50 // Percent of rapid (1-99). Usually 50%.
#define RAPID_OVERRIDE_LOW       25 // Percent of rapid (1-99). Usually 25%.
// #define RAPID_OVERRIDE_EXTRA_LOW 5 // *NOT SUPPORTED* Percent of rapid (1-99). Usually 5%.

#define DEFAULT_SPINDLE_RPM_OVERRIDE      100 // 100%. Don't change this value.
#ifndef MAX_SPINDLE_RPM_OVERRIDE
#define MAX_SPINDLE_RPM_OVERRIDE          200 // Percent of programmed spindle speed (100-65535). Usually 200%.
#endif
#ifndef MIN_SPINDLE_RPM_OVERRIDE
#define MIN_SPINDLE_RPM_OVERRIDE           10 // Percent of programmed spindle speed (1-100). Usually 10%.
#endif
#define SPINDLE_OVERRIDE_COARSE_INCREMENT  10 // (1-99). Usually 10%.
#define SPINDLE_OVERRIDE_FINE_INCREMENT     1 // (1-99). Usually 1%.

// Adaptive Multi-Axis Step Smoothing (AMASS) is an advanced feature that does what its name implies,
// smoothing the stepping of multi-axis motions. This feature smooths motion particularly at low step
// frequencies below 10kHz, where the aliasing between axes of multi-axis motions can cause audible
// noise and shake your machine. At even lower step frequencies, AMASS adapts and provides even better
// step smoothing. See stepper.c for more details on the AMASS system works.
#define ADAPTIVE_MULTI_AXIS_STEP_SMOOTHING  // Default enabled. Comment to disable.

// Define Adaptive Multi-Axis Step-Smoothing(AMASS) levels and cutoff frequencies. The highest level
// frequency bin starts at 0Hz and ends at its cutoff frequency. The next lower level frequency bin
// starts at the next higher cutoff frequency, and so on. The cutoff frequencies for each level must
// be considered carefully against how much it over-drives the stepper ISR, the accuracy of the 16-bit
// timer, and the CPU overhead. Level 0 (no AMASS, normal operation) frequency bin starts at the
// Level 1 cutoff frequency and up to as fast as the CPU allows (over 30kHz in limited testing).
// NOTE: AMASS cutoff frequency multiplied by ISR overdrive factor must not exceed maximum step frequency.
// NOTE: Current settings are set to overdrive the ISR to no more than 16kHz, balancing CPU overhead
// and timer accuracy.  Do not alter these settings unless you know what you are doing.
#ifdef ADAPTIVE_MULTI_AXIS_STEP_SMOOTHING
  #ifndef MAX_AMASS_LEVEL
    #define MAX_AMASS_LEVEL 3
  #endif
  #if MAX_AMASS_LEVEL <= 0
    error "AMASS must have 1 or more levels to operate correctly."
  #endif
#endif

// Sets which axis the tool length offset is applied. Assumes the spindle is always parallel with
// the selected axis with the tool oriented toward the negative direction. In other words, a positive
// tool length offset value is subtracted from the current location.
#if COMPATIBILITY_LEVEL > 2 && TOOL_LENGTH_OFFSET_AXIS == -1
#undef TOOL_LENGTH_OFFSET_AXIS
#define TOOL_LENGTH_OFFSET_AXIS Z_AXIS // Default z-axis. Valid values are X_AXIS, Y_AXIS, or Z_AXIS.
#endif

// Max length of gcode lines (blocks) stored in non-volatile storage
#if N_AXIS == 6 && COMPATIBILITY_LEVEL <= 1
#define MAX_STORED_LINE_LENGTH 60 // do not change!
#else
#define MAX_STORED_LINE_LENGTH 70 // do not set > 70 unless less than 5 axes are enabled or COMPATIBILITY_LEVEL > 1
#endif

#if N_SPINDLE > 4
#define N_SPINDLE_SELECTABLE 4 // Max 4. for now!
#else
#define N_SPINDLE_SELECTABLE N_SPINDLE
#endif

typedef uint_fast16_t override_t;

#endif<|MERGE_RESOLUTION|>--- conflicted
+++ resolved
@@ -70,11 +70,7 @@
 #define PROGMEM
 #endif
 
-<<<<<<< HEAD
-#if (COREXY || WALL_PLOTTER || MASLOW_ROUTER || SCARA) && !defined(KINEMATICS_API)
-=======
-#if (COREXY || WALL_PLOTTER || DELTA_ROBOT || POLAR_ROBOT || MASLOW_ROUTER) && !defined(KINEMATICS_API)
->>>>>>> 1d7872fc
+#if (COREXY || WALL_PLOTTER || DELTA_ROBOT || POLAR_ROBOT || SCARA || MASLOW_ROUTER) && !defined(KINEMATICS_API)
 #define KINEMATICS_API
 #endif
 
