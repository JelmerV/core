/*
  core_handlers.h - core event handler entry points and some reporting entry points

  Part of grblHAL

  Copyright (c) 2020-2024 Terje Io

  Grbl is free software: you can redistribute it and/or modify
  it under the terms of the GNU General Public License as published by
  the Free Software Foundation, either version 3 of the License, or
  (at your option) any later version.

  Grbl is distributed in the hope that it will be useful,
  but WITHOUT ANY WARRANTY; without even the implied warranty of
  MERCHANTABILITY or FITNESS FOR A PARTICULAR PURPOSE.  See the
  GNU General Public License for more details.

  You should have received a copy of the GNU General Public License
  along with Grbl.  If not, see <http://www.gnu.org/licenses/>.
*/

/*! \file
    \brief core function pointers and data structures definitions.
*/

#pragma once

#include "system.h"
#include "stream.h"
#include "alarms.h"
#include "errors.h"
#include "settings.h"
#include "report.h"
#include "planner.h"
#include "machine_limits.h"
#include "vfs.h"

typedef enum {
    OverrideChanged_FeedRate = 0,
    OverrideChanged_RapidRate = 0,
    OverrideChanged_SpindleRPM = 0,
    OverrideChanged_SpindleState = 0,
    OverrideChanged_CoolantState = 0,
    OverrideChanged_FanState = 0
} override_changed_t;

/* TODO: add to grbl pointers so that a different formatting (xml, json etc) of reports may be implemented by a plugin?
typedef struct {
    void (*report_echo_line_received)(char *line);
    void (*report_realtime_status)(void);
    void (*report_probe_parameters)(void);
    void (*report_ngc_parameters)(void);
    void (*report_gcode_modes)(void);
    void (*report_startup_line)(uint8_t n, char *line);
    void (*report_execute_startup_message)(char *line, status_code_t status_code);
} grbl_report_t;
*/

// Report entry points set by core at startup and reset.

typedef void (*init_message_ptr)(void);
typedef void (*help_message_ptr)(void);
typedef status_code_t (*status_message_ptr)(status_code_t status_code);
typedef message_code_t (*feedback_message_ptr)(message_code_t message_code);
typedef alarm_code_t (*alarm_message_ptr)(alarm_code_t alarm_code);

typedef struct {
    init_message_ptr init_message;          //<! Prints system welcome message.
    help_message_ptr help_message;          //<! Prints system help message.
    status_message_ptr status_message;      //<! Prints system status messages.
    feedback_message_ptr feedback_message;  //<! Prints miscellaneous feedback messages.
    alarm_message_ptr alarm_message;        //<! Prints alarm message.
    setting_output_ptr setting;
} report_t;

// Core event handler and other entry points.
// Most of the event handlers defaults to NULL, a few is set up to call a dummy handler for simpler code.

typedef bool (*enqueue_gcode_ptr)(char *data);
typedef bool (*protocol_enqueue_realtime_command_ptr)(char c);
<<<<<<< HEAD
typedef bool (*travel_limits_ptr)(float *target, bool is_cartesian);
=======
typedef bool (*travel_limits_ptr)(float *target, axes_signals_t axes, bool is_cartesian);
typedef bool (*arc_limits_ptr)(coord_data_t *target, coord_data_t *position, point_2d_t center, float radius, plane_t plane, int32_t turns);

>>>>>>> e5d088ed
typedef void (*jog_limits_ptr)(float *target, float *position);
typedef bool (*home_machine_ptr)(axes_signals_t cycle, axes_signals_t auto_square);

typedef void (*on_parser_init_ptr)(parser_state_t *gc_state);
typedef void (*on_state_change_ptr)(sys_state_t state);
typedef void (*on_override_changed_ptr)(override_changed_t override);
typedef void (*on_spindle_programmed_ptr)(spindle_ptrs_t *spindle, spindle_state_t state, float rpm, spindle_rpm_mode_t mode);
typedef void (*on_wco_changed_ptr)(void);
typedef void (*on_program_completed_ptr)(program_flow_t program_flow, bool check_mode);
typedef void (*on_execute_realtime_ptr)(sys_state_t state);
typedef void (*on_unknown_accessory_override_ptr)(uint8_t cmd);
typedef bool (*on_unknown_realtime_cmd_ptr)(char c);
typedef void (*on_report_handlers_init_ptr)(void);
typedef void (*on_report_options_ptr)(bool newopt);
typedef void (*on_report_command_help_ptr)(void);
typedef const char *(*on_setting_get_description_ptr)(setting_id_t id);
typedef void (*on_global_settings_restore_ptr)(void);
typedef void (*on_realtime_report_ptr)(stream_write_ptr stream_write, report_tracking_flags_t report);
typedef void (*on_unknown_feedback_message_ptr)(stream_write_ptr stream_write);
typedef void (*on_stream_changed_ptr)(stream_type_t type);
typedef bool (*on_laser_ppi_enable_ptr)(uint_fast16_t ppi, uint_fast16_t pulse_length);
typedef void (*on_homing_rate_set_ptr)(axes_signals_t axes, float rate, homing_mode_t mode);
typedef void (*on_homing_completed_ptr)(bool success);
typedef bool (*on_probe_fixture_ptr)(tool_data_t *tool, bool at_g59_3, bool on);
typedef bool (*on_probe_start_ptr)(axes_signals_t axes, float *target, plan_line_data_t *pl_data);
typedef void (*on_probe_completed_ptr)(void);
typedef void (*on_tool_selected_ptr)(tool_data_t *tool);
typedef void (*on_tool_changed_ptr)(tool_data_t *tool);
typedef void (*on_toolchange_ack_ptr)(void);
typedef void (*on_reset_ptr)(void);
typedef void (*on_jog_cancel_ptr)(sys_state_t state);
typedef bool (*on_spindle_select_ptr)(spindle_ptrs_t *spindle);
typedef void (*on_spindle_selected_ptr)(spindle_ptrs_t *spindle);
typedef void (*on_gcode_message_ptr)(char *msg);
typedef void (*on_rt_reports_added_ptr)(report_tracking_flags_t report);
<<<<<<< HEAD
typedef void (*on_vfs_mount_ptr)(const char *path, const vfs_t *fs);
typedef void (*on_vfs_unmount_ptr)(const char *path);
=======
>>>>>>> e5d088ed
typedef const char *(*on_set_axis_setting_unit_ptr)(setting_id_t setting_id, uint_fast8_t axis_idx);
typedef status_code_t (*on_file_open_ptr)(const char *fname, vfs_file_t *handle, bool stream);
typedef status_code_t (*on_unknown_sys_command_ptr)(sys_state_t state, char *line); // return Status_Unhandled.
typedef status_code_t (*on_user_command_ptr)(char *line);
typedef sys_commands_t *(*on_get_commands_ptr)(void);
typedef status_code_t (*on_macro_execute_ptr)(macro_id_t macro); // macro implementations _must_ claim hal.stream.read to stream macros!
typedef void (*on_macro_return_ptr)(void);

typedef bool (*write_tool_data_ptr)(tool_data_t *tool_data);
typedef bool (*read_tool_data_ptr)(tool_id_t tool_id, tool_data_t *tool_data);
typedef bool (*clear_tool_data_ptr)(void);

typedef struct {
    uint32_t n_tools;
    tool_data_t *tool;          //!< Array of tool data, size _must_ be n_tools + 1
    read_tool_data_ptr read;
    write_tool_data_ptr write;
    clear_tool_data_ptr clear;
} tool_table_t;

typedef struct {
    // report entry points set by core at reset.
    report_t report;
    //
    tool_table_t tool_table;
    // grbl core events - may be subscribed to by drivers or by the core.
    on_parser_init_ptr on_parser_init;
    on_state_change_ptr on_state_change;
    on_override_changed_ptr on_override_changed;
    on_report_handlers_init_ptr on_report_handlers_init;
    on_spindle_programmed_ptr on_spindle_programmed;
    on_wco_changed_ptr on_wco_changed;
    on_program_completed_ptr on_program_completed;
    on_execute_realtime_ptr on_execute_realtime;
    on_execute_realtime_ptr on_execute_delay;
    on_unknown_accessory_override_ptr on_unknown_accessory_override;
    on_report_options_ptr on_report_options;
    on_report_command_help_ptr on_report_command_help; //!< Deprecated, use system_register_commands() to register new commands.
    on_rt_reports_added_ptr on_rt_reports_added;
    on_global_settings_restore_ptr on_global_settings_restore;
    on_setting_get_description_ptr on_setting_get_description;
    on_get_alarms_ptr on_get_alarms;
    on_get_errors_ptr on_get_errors;
    on_get_settings_ptr on_get_settings;
    on_realtime_report_ptr on_realtime_report;
    on_unknown_feedback_message_ptr on_unknown_feedback_message;
    on_unknown_realtime_cmd_ptr on_unknown_realtime_cmd;
    on_unknown_sys_command_ptr on_unknown_sys_command;  //!< return Status_Unhandled if not handled.
    on_get_commands_ptr on_get_commands;                //!< Deprecated, use system_register_commands() to register new commands.
    on_user_command_ptr on_user_command;
    on_stream_changed_ptr on_stream_changed;
    on_homing_rate_set_ptr on_homing_rate_set;
    on_homing_completed_ptr on_homing_completed;
    on_probe_fixture_ptr on_probe_fixture;
    on_probe_start_ptr on_probe_start;
    on_probe_completed_ptr on_probe_completed;
    on_set_axis_setting_unit_ptr on_set_axis_setting_unit;
    on_gcode_message_ptr on_gcode_message;              //!< Called on output of message parsed from gcode. NOTE: string pointed to is freed after this call.
    on_gcode_message_ptr on_gcode_comment;              //!< Called when a plain gcode comment has been parsed.
    on_tool_selected_ptr on_tool_selected;              //!< Called prior to executing M6 or after executing M61.
    on_tool_changed_ptr on_tool_changed;                //!< Called after executing M6 or M61.
    on_toolchange_ack_ptr on_toolchange_ack;            //!< Called from interrupt context.
    on_jog_cancel_ptr on_jog_cancel;                    //!< Called from interrupt context.
    on_laser_ppi_enable_ptr on_laser_ppi_enable;
    on_spindle_select_ptr on_spindle_select;            //!< Called before spindle is selected, hook in HAL overrides here
    on_spindle_selected_ptr on_spindle_selected;        //!< Called when spindle is selected, do not change HAL pointers here!
    on_reset_ptr on_reset;                              //!< Called from interrupt context.
    on_file_open_ptr on_file_open;                      //!< Called when a file is opened for streaming.
    // core entry points - set up by core before driver_init() is called.
    home_machine_ptr home_machine;
    travel_limits_ptr check_travel_limits;
<<<<<<< HEAD
=======
    arc_limits_ptr check_arc_travel_limits;
>>>>>>> e5d088ed
    jog_limits_ptr apply_jog_limits;
    enqueue_gcode_ptr enqueue_gcode;
    enqueue_realtime_command_ptr enqueue_realtime_command;
    on_macro_execute_ptr on_macro_execute;
    on_macro_return_ptr on_macro_return;                //!< NOTE: will be cleared on a hal.driver_reset call.
} grbl_t;

extern grbl_t grbl;

/*EOF*/<|MERGE_RESOLUTION|>--- conflicted
+++ resolved
@@ -78,13 +78,9 @@
 
 typedef bool (*enqueue_gcode_ptr)(char *data);
 typedef bool (*protocol_enqueue_realtime_command_ptr)(char c);
-<<<<<<< HEAD
-typedef bool (*travel_limits_ptr)(float *target, bool is_cartesian);
-=======
 typedef bool (*travel_limits_ptr)(float *target, axes_signals_t axes, bool is_cartesian);
 typedef bool (*arc_limits_ptr)(coord_data_t *target, coord_data_t *position, point_2d_t center, float radius, plane_t plane, int32_t turns);
 
->>>>>>> e5d088ed
 typedef void (*jog_limits_ptr)(float *target, float *position);
 typedef bool (*home_machine_ptr)(axes_signals_t cycle, axes_signals_t auto_square);
 
@@ -120,11 +116,6 @@
 typedef void (*on_spindle_selected_ptr)(spindle_ptrs_t *spindle);
 typedef void (*on_gcode_message_ptr)(char *msg);
 typedef void (*on_rt_reports_added_ptr)(report_tracking_flags_t report);
-<<<<<<< HEAD
-typedef void (*on_vfs_mount_ptr)(const char *path, const vfs_t *fs);
-typedef void (*on_vfs_unmount_ptr)(const char *path);
-=======
->>>>>>> e5d088ed
 typedef const char *(*on_set_axis_setting_unit_ptr)(setting_id_t setting_id, uint_fast8_t axis_idx);
 typedef status_code_t (*on_file_open_ptr)(const char *fname, vfs_file_t *handle, bool stream);
 typedef status_code_t (*on_unknown_sys_command_ptr)(sys_state_t state, char *line); // return Status_Unhandled.
@@ -196,10 +187,7 @@
     // core entry points - set up by core before driver_init() is called.
     home_machine_ptr home_machine;
     travel_limits_ptr check_travel_limits;
-<<<<<<< HEAD
-=======
     arc_limits_ptr check_arc_travel_limits;
->>>>>>> e5d088ed
     jog_limits_ptr apply_jog_limits;
     enqueue_gcode_ptr enqueue_gcode;
     enqueue_realtime_command_ptr enqueue_realtime_command;
