--- conflicted
+++ resolved
@@ -85,14 +85,8 @@
 
     // If enabled, check for soft limit violations. Placed here all line motions are picked up
     // from everywhere in Grbl.
-<<<<<<< HEAD
-    // NOTE: Block jog motions. Jogging is a special case and soft limits are handled independently.
-    if (!pl_data->condition.target_validated && settings.limits.flags.soft_enabled)
-        limits_soft_check(target);
-=======
     if(!(pl_data->condition.target_validated && pl_data->condition.target_valid))
         limits_soft_check(target, pl_data->condition);
->>>>>>> e5d088ed
 
     // If in check gcode mode, prevent motion by blocking planner. Soft limits still work.
     if(state_get() != STATE_CHECK_MODE && protocol_execute_realtime()) {
@@ -786,24 +780,15 @@
     // Initialize planner data struct for jogging motions.
     // NOTE: Spindle and coolant are allowed to fully function with overrides during a jog.
     pl_data->feed_rate = gc_block->values.f;
-<<<<<<< HEAD
-    pl_data->condition.no_feed_override = On;
-    pl_data->condition.jog_motion = On;
-=======
     pl_data->condition.no_feed_override =
     pl_data->condition.jog_motion =
     pl_data->condition.target_valid =
->>>>>>> e5d088ed
     pl_data->condition.target_validated = On;
     pl_data->line_number = gc_block->values.n;
 
     if(settings.limits.flags.jog_soft_limited)
         grbl.apply_jog_limits(gc_block->values.xyz, position);
-<<<<<<< HEAD
-    else if (settings.limits.flags.soft_enabled && !grbl.check_travel_limits(gc_block->values.xyz, true))
-=======
     else if(sys.soft_limits.mask && !grbl.check_travel_limits(gc_block->values.xyz, sys.soft_limits, true))
->>>>>>> e5d088ed
         return Status_TravelExceeded;
 
     // Valid jog command. Plan, set state, and execute.
