--- conflicted
+++ resolved
@@ -160,137 +160,13 @@
     return Status_OK;
 }
 
-<<<<<<< HEAD
-PROGMEM static const sys_command_t sys_commands[] = {
-    { "G", output_parser_state, { .noargs = On, .allow_blocking = On } },
-    { "J", jog },
-    { "#", output_ngc_parameters, { .allow_blocking = On } },
-    { "$", output_settings, { .allow_blocking = On } },
-    { "+", output_all_settings, { .allow_blocking = On } },
-#ifndef NO_SETTINGS_DESCRIPTIONS
-    { "SED", output_setting_description, { .allow_blocking = On } },
-#endif
-    { "B", toggle_block_delete, { .noargs = On } },
-    { "S", toggle_single_block, { .noargs = On } },
-    { "O", toggle_optional_stop, { .noargs = On } },
-    { "C", check_mode, { .noargs = On } },
-    { "X", disable_lock },
-    { "H", home },
-    { "HX", home_x },
-    { "HY", home_y },
-    { "HZ", home_z },
-#if AXIS_REMAP_ABC2UVW
-  #ifdef A_AXIS
-    { "HU", home_a },
-  #endif
-  #ifdef B_AXIS
-    { "HV", home_b },
-  #endif
-  #ifdef C_AXIS
-    { "HW", home_c },
-  #endif
-#else
-  #ifdef A_AXIS
-    { "HA", home_a },
-  #endif
-  #ifdef B_AXIS
-    { "HB", home_b },
-  #endif
-  #ifdef C_AXIS
-    { "HC", home_c },
-  #endif
-#endif
-#ifdef U_AXIS
-    { "HU", home_u },
-#endif
-#ifdef V_AXIS
-    { "HV", home_v },
-#endif
-    { "HSS", report_current_home_signal_state, { .noargs = On, .allow_blocking = On } },
-    { "HELP", output_help, { .allow_blocking = On } },
-    { "SPINDLES", output_spindles },
-    { "SLP", enter_sleep, { .noargs = On } },
-    { "TLR", set_tool_reference, { .noargs = On } },
-    { "TPW", tool_probe_workpiece, { .noargs = On } },
-    { "I", build_info, { .allow_blocking = On } },
-    { "I+", output_all_build_info, { .noargs = On, .allow_blocking = On } },
-    { "RST", settings_reset, { .allow_blocking = On } },
-    { "N", output_startup_lines, { .noargs = On, .allow_blocking = On } },
-    { "N0", set_startup_line0 },
-    { "N1", set_startup_line1 },
-    { "EA", enumerate_alarms, { .noargs = On, .allow_blocking = On } },
-    { "EAG", enumerate_alarms_grblformatted, { .noargs = On, .allow_blocking = On } },
-    { "EE", enumerate_errors, { .noargs = On, .allow_blocking = On } },
-    { "EEG", enumerate_errors_grblformatted, { .noargs = On, .allow_blocking = On } },
-    { "EG", enumerate_groups, { .noargs = On, .allow_blocking = On } },
-    { "ES", enumerate_settings, { .noargs = On, .allow_blocking = On } },
-    { "ESG", enumerate_settings_grblformatted, { .noargs = On, .allow_blocking = On } },
-    { "ESH", enumerate_settings_halformatted, { .noargs = On, .allow_blocking = On } },
-    { "E*", enumerate_all, { .noargs = On, .allow_blocking = On } },
-    { "PINS", enumerate_pins, { .noargs = On, .allow_blocking = On } },
-    { "RST", settings_reset, { .allow_blocking = On } },
-    { "LEV", report_last_signals_event, { .noargs = On, .allow_blocking = On } },
-    { "LIM", report_current_limit_state, { .noargs = On, .allow_blocking = On } },
-    { "SD", report_spindle_data },
-    { "SR", spindle_reset_data },
-    { "RTC", rtc_action, { .allow_blocking = On } },
-#ifdef DEBUGOUT
-    { "Q", output_memmap, { .noargs = On } },
-#endif
-};
-=======
 //
 // System commands
 //
->>>>>>> e5d088ed
 
 // Reset spindle encoder data
 static status_code_t spindle_reset_data (sys_state_t state, char *args)
 {
-<<<<<<< HEAD
-    hal.stream.write("$I - output system information" ASCII_EOL);
-    hal.stream.write("$I+ - output extended system information" ASCII_EOL);
-#if !DISABLE_BUILD_INFO_WRITE_COMMAND
-    hal.stream.write("$I=<string> set build info string" ASCII_EOL);
-#endif
-    hal.stream.write("$<n> - output setting <n> value" ASCII_EOL);
-    hal.stream.write("$<n>=<value> - assign <value> to settings <n>" ASCII_EOL);
-    hal.stream.write("$$ - output all setting values" ASCII_EOL);
-    hal.stream.write("$+ - output all setting values" ASCII_EOL);
-    hal.stream.write("$$=<n> - output setting details for setting <n>" ASCII_EOL);
-    hal.stream.write("$# - output offsets, tool table, probing and home position" ASCII_EOL);
-    hal.stream.write("$#=<n> - output value for parameter <n>" ASCII_EOL);
-    hal.stream.write("$G - output parser state" ASCII_EOL);
-    hal.stream.write("$N - output startup lines" ASCII_EOL);
-    if(settings.homing.flags.enabled)
-        hal.stream.write("$H - home configured axes" ASCII_EOL);
-    if(settings.homing.flags.single_axis_commands)
-        hal.stream.write("$H<axisletter> - home single axis" ASCII_EOL);
-    hal.stream.write("$HSS - report homing switches status" ASCII_EOL);
-    hal.stream.write("$X - unlock machine" ASCII_EOL);
-    hal.stream.write("$SLP - enter sleep mode" ASCII_EOL);
-    hal.stream.write("$HELP - output help topics" ASCII_EOL);
-    hal.stream.write("$HELP <topic> - output help for <topic>" ASCII_EOL);
-    hal.stream.write("$SPINDLES - output spindle list" ASCII_EOL);
-#if ENABLE_RESTORE_NVS_WIPE_ALL
-    hal.stream.write("$RST=* - restore/reset all settings" ASCII_EOL);
-#endif
-#if ENABLE_RESTORE_NVS_DEFAULT_SETTINGS
-    hal.stream.write("$RST=$ - restore default settings" ASCII_EOL);
-#endif
-#if ENABLE_RESTORE_NVS_DRIVER_PARAMETERS
-    if(settings_get_details()->next)
-        hal.stream.write("$RST=& - restore driver and plugin default settings" ASCII_EOL);
-#endif
-#if ENABLE_RESTORE_NVS_CLEAR_PARAMETERS
-  #if N_TOOLS
-    hal.stream.write("$RST=# - reset offsets and tool data" ASCII_EOL);
-  #else
-    hal.stream.write("$RST=# - reset offsets" ASCII_EOL);
-  #endif
-#endif
-=======
->>>>>>> e5d088ed
     spindle_ptrs_t *spindle = gc_spindle_get();
 
     if(spindle->reset_data)
@@ -1286,12 +1162,9 @@
     return ok;
 }
 
-<<<<<<< HEAD
-=======
 /*! \brief Raise and report a system alarm.
 \param a #alarm_code_t enum representing the alarm code.
  */
->>>>>>> e5d088ed
 void system_raise_alarm (alarm_code_t alarm)
 {
     if(state_get() == STATE_HOMING && !(sys.rt_exec_state & EXEC_RESET))
