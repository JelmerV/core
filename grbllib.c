--- conflicted
+++ resolved
@@ -50,17 +50,16 @@
 #include "kinematics/wall_plotter.h"
 #endif
 
-<<<<<<< HEAD
-#if SCARA
-#include "scara.h"
-=======
 #if DELTA_ROBOT
 #include "kinematics/delta.h"
 #endif
 
 #if POLAR_ROBOT
 #include "kinematics/polar.h"
->>>>>>> 1d7872fc
+#endif
+
+#if SCARA
+#include "kinematics/scara.h"
 #endif
 
 typedef union {
@@ -208,6 +207,10 @@
     polar_init();
 #endif
 
+#if SCARA
+    scara_init();
+#endif
+
   #if NVSDATA_BUFFER_ENABLE
     nvs_buffer_init();
   #endif
@@ -256,10 +259,6 @@
     if(hal.get_position)
         hal.get_position(&sys.position); // TODO: restore on abort when returns true?
 
-
-#if SCARA
-    scara_init();
-#endif
 
 #if ENABLE_BACKLASH_COMPENSATION
     mc_backlash_init((axes_signals_t){AXES_BITMASK});
